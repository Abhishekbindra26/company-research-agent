--- conflicted
+++ resolved
@@ -56,36 +56,18 @@
    - Used for generating initial category briefings
    - Efficient at maintaining context across multiple documents
 
-2. **GPT-4.1 mini** (`editor.py`):
-   - Specializes in precise formatting and editing tasks
-   - Handles markdown structure and consistency
-   - Superior at following exact formatting instructions
-   - Used for:
-     - Final report compilation
-     - Content deduplication
-     - Markdown formatting
-     - Real-time report streaming
+2. **GPT-4.1 mini (`editor.py`)**:
+   - Handles formatting, deduplication, and markdown structure.
+   - Provides real-time report generation with clean outputs.
 
-This approach combines Gemini's strength in handling large context windows with GPT-4.1-mini's precision in following specific formatting instructions.
+### Content Filtering
 
-### Content Curation System
+The relevance scoring system helps ensure that only the most pertinent documents are included:
 
-The platform uses a content filtering system in `curator.py`:
-
-1. **Relevance Scoring**:
-<<<<<<< HEAD
-=======
-   - Documents are scored by Tavily's AI-powered search
->>>>>>> 111c6b98
-   - A minimum threshold (default 0.4) is required to proceed
-   - Scores reflect relevance to the specific research query
-   - Higher scores indicate better matches to the research intent
-
-2. **Document Processing**:
-   - Content is normalized and cleaned
-   - URLs are deduplicated and standardized
-   - Documents are sorted by relevance scores
-   - Real-time progress updates are sent via WebSocket
+- Documents are scored based on their relevance to the query.
+- Scores below a defined threshold are excluded.
+- URLs are deduplicated, and documents are normalized for consistency.
+- Real-time updates keep users informed throughout the research process.
 
 ### Real-Time Communication System
 
@@ -120,274 +102,16 @@
      - Report generation progress
 
 3. **Status Types**:
-   - `query_generating`: Real-time query creation updates
-   - `document_kept`: Document curation progress
-   - `briefing_start/complete`: Briefing generation status
-   - `report_chunk`: Streaming report generation
-   - `curation_complete`: Final document statistics
-<<<<<<< HEAD
-=======
+   - Query creation
+   - Document filtering
+   - Briefing start/completion
+   - Report generation updates
 
-## Setup
+## Setup Instructions
 
-### Quick Setup (Recommended)
+### Quick Setup
 
-The easiest way to get started is using the setup script, which automatically detects and uses `uv` for faster Python package installation when available:
-
-1. Clone the repository:
-```bash
-git clone https://github.com/pogjester/tavily-company-research.git
-cd tavily-company-research
-```
-
-2. Make the setup script executable and run it:
-```bash
-chmod +x setup.sh
-./setup.sh
-```
-
-The setup script will:
-
-- Detect and use `uv` for faster Python package installation (if available)
-- Check for required Python and Node.js versions
-- Optionally create a Python virtual environment (recommended)
-- Install all dependencies (Python and Node.js)
-- Guide you through setting up your environment variables
-- Optionally start both backend and frontend servers
-
-> **💡 Pro Tip**: Install [uv](https://github.com/astral-sh/uv) for significantly faster Python package installation:
->
-> ```bash
-> curl -LsSf https://astral.sh/uv/install.sh | sh
-> ```
-
-You'll need the following API keys ready:
-- Tavily API Key
-- Google Gemini API Key
-- OpenAI API Key
-- Google Maps API Key
-- MongoDB URI (optional)
-
-### Manual Setup
-
-If you prefer to set up manually, follow these steps:
-
-1. Clone the repository:
-```bash
-git clone https://github.com/pogjester/tavily-company-research.git
-cd tavily-company-research
-```
-
-2. Install backend dependencies:
-```bash
-# Optional: Create and activate virtual environment
-# With uv (faster - recommended if available):
-uv venv .venv
-source .venv/bin/activate
-
-# Or with standard Python:
-# python -m venv .venv
-# source .venv/bin/activate
-
-# Install Python dependencies
-# With uv (faster):
-uv pip install -r requirements.txt
-
-# Or with pip:
-# pip install -r requirements.txt
-```
-
-3. Install frontend dependencies:
-```bash
-cd ui
-npm install
-```
-
-4. **Set up Environment Variables**:
-
-This project requires two separate `.env` files for the backend and frontend.
-
-**For the Backend:**
-
-Create a `.env` file in the project's root directory and add your backend API keys:
-
-```env
-TAVILY_API_KEY=your_tavily_key
-GEMINI_API_KEY=your_gemini_key
-OPENAI_API_KEY=your_openai_key
-
-# Optional: Enable MongoDB persistence
-# MONGODB_URI=your_mongodb_connection_string
-```
-
-**For the Frontend:**
-
-Create a `.env` file inside the `ui` directory. You can copy the example file first:
-
-```bash
-cp ui/.env.development.example ui/.env
-```
-
-Then, open `ui/.env` and add your frontend environment variables:
-
-```env
-VITE_API_URL=http://localhost:8000
-VITE_WS_URL=ws://localhost:8000
-VITE_GOOGLE_MAPS_API_KEY=your_google_maps_api_key_here
-```
-
-### Docker Setup
-
-The application can be run using Docker and Docker Compose:
-
-1. Clone the repository:
-```bash
-git clone https://github.com/pogjester/tavily-company-research.git
-cd tavily-company-research
-```
-
-2. **Set up Environment Variables**:
-
-The Docker setup uses two separate `.env` files.
-
-**For the Backend:**
-
-Create a `.env` file in the project's root directory with your backend API keys:
-
-```env
-TAVILY_API_KEY=your_tavily_key
-GEMINI_API_KEY=your_gemini_key
-OPENAI_API_KEY=your_openai_key
-
-# Optional: Enable MongoDB persistence
-# MONGODB_URI=your_mongodb_connection_string
-```
-
-**For the Frontend:**
-
-Create a `.env` file inside the `ui` directory. You can copy the example file first:
-
-```bash
-cp ui/.env.development.example ui/.env
-```
-
-Then, open `ui/.env` and add your frontend environment variables:
-
-```env
-VITE_API_URL=http://localhost:8000
-VITE_WS_URL=ws://localhost:8000
-VITE_GOOGLE_MAPS_API_KEY=your_google_maps_api_key_here
-```
-
-3. Build and start the containers:
-```bash
-docker compose up --build
-```
-
-This will start both the backend and frontend services:
-- Backend API will be available at `http://localhost:8000`
-- Frontend will be available at `http://localhost:5174`
-
-To stop the services:
-```bash
-docker compose down
-```
-
-Note: When updating environment variables in `.env`, you'll need to restart the containers:
-```bash
-docker compose down && docker compose up
-```
-
-### Running the Application
-
-1. Start the backend server (choose one):
-```bash
-# Option 1: Direct Python Module
-python -m application.py
-
-# Option 2: FastAPI with Uvicorn
-uvicorn application:app --reload --port 8000
-```
-
-2. In a new terminal, start the frontend:
-```bash
-cd ui
-npm run dev
-```
-
-3. Access the application at `http://localhost:5173`
-
-## Usage
-
-### Local Development
-
-1. Start the backend server (choose one option):
-
-   **Option 1: Direct Python Module**
+1. Clone the project:
    ```bash
-   python -m application.py
-   ```
-
-   **Option 2: FastAPI with Uvicorn**
-   ```bash
-   # Install uvicorn if not already installed
-   # With uv (faster):
-   uv pip install uvicorn
-   # Or with pip:
-   # pip install uvicorn
-
-   # Run the FastAPI application with hot reload
-   uvicorn application:app --reload --port 8000
-   ```
-
-   The backend will be available at:
-   - API Endpoint: `http://localhost:8000`
-   - WebSocket Endpoint: `ws://localhost:8000/research/ws/{job_id}`
-
-2. Start the frontend development server:
-   ```bash
-   cd ui
-   npm run dev
-   ```
-
-3. Access the application at `http://localhost:5173`
-
-> **⚡ Performance Note**: If you used `uv` during setup, you'll benefit from significantly faster package installation and dependency resolution. `uv` is a modern Python package manager written in Rust that can be 10-100x faster than pip.
-
-### Deployment Options
-
-The application can be deployed to various cloud platforms. Here are some common options:
-
-#### AWS Elastic Beanstalk
-
-1. Install the EB CLI:
-   ```bash
-   pip install awsebcli
-   ```
-
-2. Initialize EB application:
-   ```bash
-   eb init -p python-3.11 tavily-research
-   ```
-
-3. Create and deploy:
-   ```bash
-   eb create tavily-research-prod
-   ```
-
-#### Other Deployment Options
-
-- **Docker**: The application includes a Dockerfile for containerized deployment
-- **Heroku**: Deploy directly from GitHub with the Python buildpack
-- **Google Cloud Run**: Suitable for containerized deployment with automatic scaling
-
-Choose the platform that best suits your needs. The application is platform-agnostic and can be hosted anywhere that supports Python web applications.
-
-## Contributing
-
-1. Fork the repository
-2. Create a feature branch (`git checkout -b feature/amazing-feature`)
-3. Commit your changes (`git commit -m 'Add amazing feature'`)
-4. Push to the branch (`git push origin feature/amazing-feature`)
-5. Open a Pull Request
->>>>>>> 111c6b98
+   git clone https://github.com/your-username/my-company-research.git
+   cd my-company-research